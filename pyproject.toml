[tool.poetry]
name = "urbanopt-des"
version = "0.1.0"
description = ""
authors = ["Nicholas Long <nicholas.long@nrel.gov>"]
readme = "README.md"
packages = [{ include = "urbanopt_des", from = "." }]

[tool.poetry.dependencies]
python = ">=3.10,<3.13"
geopandas = "^1.0.1"
# release mode
# geojson-modelica-translator = "^0.9.1"
# pre-release mode, use github
geojson-modelica-translator = { git = "https://github.com/urbanopt/geojson-modelica-translator.git", branch = "more-geojson-parsing" }
# dev mode
<<<<<<< HEAD
# geojson-modelica-translator = { path = "../geojson-modelica-translator", develop = true }
=======
# modelica-builder = { path = "../modelica-builder", develop = true }
buildingspy = "^5.1.0"
>>>>>>> abc3c612

[tool.poetry.group.dev.dependencies]
pre-commit = "^3.7.0"
coveralls = "~3.3"
mypy = "~1.6"
pytest = "~7.4"
pytest-cov = "~4.1"

[build-system]
requires = ["poetry-core>=2.0.1"]
build-backend = "poetry.core.masonry.api"

# TODO: add in other Ruff configs from CBL or GMT
[tool.ruff]
extend-include = ["*.ipynb"]<|MERGE_RESOLUTION|>--- conflicted
+++ resolved
@@ -14,12 +14,8 @@
 # pre-release mode, use github
 geojson-modelica-translator = { git = "https://github.com/urbanopt/geojson-modelica-translator.git", branch = "more-geojson-parsing" }
 # dev mode
-<<<<<<< HEAD
-# geojson-modelica-translator = { path = "../geojson-modelica-translator", develop = true }
-=======
 # modelica-builder = { path = "../modelica-builder", develop = true }
-buildingspy = "^5.1.0"
->>>>>>> abc3c612
+# buildingspy = "^5.1.0"
 
 [tool.poetry.group.dev.dependencies]
 pre-commit = "^3.7.0"
