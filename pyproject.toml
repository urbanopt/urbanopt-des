--- conflicted
+++ resolved
@@ -12,12 +12,8 @@
 
 # release mode
 geojson-modelica-translator = "^0.9.3"
-<<<<<<< HEAD
 # pre-release mode, use github
 # geojson-modelica-translator = { git = "https://github.com/urbanopt/geojson-modelica-translator.git", branch = "develop" }
-=======
-
->>>>>>> cd3aca13
 # dev mode
 # geojson-modelica-translator = { path = "../geojson-modelica-translator", develop = true }
 
