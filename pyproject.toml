[tool.poetry]
name = "urbanopt-des"
version = "0.1.0"
description = ""
authors = ["Nicholas Long <nicholas.long@nrel.gov>"]
readme = "README.md"
packages = [{ include = "urbanopt_des", from = "." }]

[tool.poetry.dependencies]
python = ">=3.10,<3.13"
geopandas = "^1.0.1"
cyclopts = "^3.10.1"
# release mode
geojson-modelica-translator = "^0.9.3"
# pre-release mode, use github
# geojson-modelica-translator = { git = "https://github.com/urbanopt/geojson-modelica-translator.git", branch = "develop" }
# dev mode
# geojson-modelica-translator = { path = "../geojson-modelica-translator", develop = true }

[tool.poetry.group.dev.dependencies]
pre-commit = "~=4.0"
mypy = "~1.14"
pytest = "~=8.3"
pytest-cov = "~6.0"
<<<<<<< HEAD
marimo = "^0.11.22"
=======
buildingspy = "^5.2.0"
>>>>>>> 3b4195da

[build-system]
requires = ["poetry-core>=2.0.1"]
build-backend = "poetry.core.masonry.api"

[tool.poetry.scripts]
des-output = "urbanopt_des.cli:app"<|MERGE_RESOLUTION|>--- conflicted
+++ resolved
@@ -22,11 +22,8 @@
 mypy = "~1.14"
 pytest = "~=8.3"
 pytest-cov = "~6.0"
-<<<<<<< HEAD
 marimo = "^0.11.22"
-=======
 buildingspy = "^5.2.0"
->>>>>>> 3b4195da
 
 [build-system]
 requires = ["poetry-core>=2.0.1"]
