import json
import os
import shutil
import subprocess
from pathlib import Path


class UOCliWrapper:
    """Wrapper for running the UO CLI from within Python.

    If you are testing this locally, then you might need to configure your URBANopt CLI.
    After installing the CLI, you need to run the following command:
        /Applications/URBANoptCLI_0.X.Y/setup-env.sh
        . ~/.env_uo.sh
    """

    def __init__(self, working_dir: Path, uo_project: str, template_dir: Path):
        """uo_project is the name of the project which is also the project folder

        Args:
            working_dir (Path): The base directory for where UO will be executed
            uo_project (str): Name of the UO project to create
            template_dir (Path): Directory where template files are located
        """
        self.template_dir = template_dir
        self.working_dir = working_dir
        self.uo_project = uo_project
        self.project_path = self.working_dir / self.uo_project
        self.log_file = self.working_dir / f"{uo_project}.log"

<<<<<<< HEAD
=======
        # self.uo_version = "0.9.3"
        # self.uo_version = "0.11.1"
        # self.uo_version = "0.13.0"
        # self.uo_version = "0.14.0"
>>>>>>> b1ba4848
        self.uo_version = "1.0.1"

        # if windows, then the path is different
        if os.name == "nt":
            self.uo_directory = f"C:/URBANoptCLI_{self.uo_version}"
        else:
            self.uo_directory = f"/Applications/URBANoptCLI_{self.uo_version}"

    def _run_command(self, command):
        current_dir = os.getcwd()
        try:
            os.chdir(self.working_dir)
            with open(self.log_file, "a") as log:
                log.write(f"Running command: {command}\n")
                new_env = os.environ.copy()
                # These env vars come directly from the ~/.env_uo.sh file. Update if a new version is installed. The .env_uo.sh
<<<<<<< HEAD
                # file is created by calling /Applications/URBANoptCLI_1.0..3/setup-env.sh
                new_env["GEM_HOME"] = f"{self.uo_directory}/gems/ruby/3.2.0"
                new_env["GEM_PATH"] = f"{self.uo_directory}/gems/ruby/3.2.0"
                new_env["PATH"] = f"{self.uo_directory}/ruby/bin:{self.uo_directory}/gems/ruby/3.2.0/bin:{os.environ['PATH']}"
=======
                # file is created by calling /Applications/URBANoptCLI_X.Y.Z/setup-env.sh
                ruby_base_version = "3.2.0"
                miniconda_base_version = "24.9.2-0"

                new_env["GEM_HOME"] = f"{self.uo_directory}/gems/ruby/{ruby_base_version}"
                new_env["GEM_PATH"] = f"{self.uo_directory}/gems/ruby/{ruby_base_version}"
                new_env["PATH"] = (
                    f"{self.uo_directory}/ruby/bin:{self.uo_directory}/gems/ruby/{ruby_base_version}/bin:${self.uo_directory}/gems/ruby/{ruby_base_version}/gems/{self.uo_directory}/example_files/python_deps/Miniconda-{miniconda_base_version}/bin:{os.environ['PATH']}"
                )
>>>>>>> b1ba4848
                new_env["RUBYLIB"] = f"{self.uo_directory}/OpenStudio/Ruby"
                new_env["RUBY_DLL_PATH"] = f"{self.uo_directory}/OpenStudio/Ruby"
                # For REopt
                new_env["GEM_DEVELOPER_KEY"] = os.environ["GEM_DEVELOPER_KEY"]
                result = subprocess.run(  # noqa: S602
                    command,
                    capture_output=True,
                    shell=True,
                    env=new_env,
                    check=False,
                )
                log.write(result.stdout.decode("utf-8"))
                log.write(result.stderr.decode("utf-8"))
                print(result.stdout.decode("utf-8"))
                print(result.stderr.decode("utf-8"))
        finally:
            os.chdir(current_dir)

    def create(self, remove_example_project=False):
        if not (self.working_dir / self.uo_project).exists():
            self._run_command(f"uo create -p {self.uo_project}")
        else:
            print(f"Project {self.uo_project} already exists, skipping creation")
            print(f"Remove the project folder if you want to recreate it, {self.working_dir / self.uo_project}")

        if (self.working_dir / self.uo_project / "example_project.json").exists():
            os.remove(self.working_dir / self.uo_project / "example_project.json")

    def create_example_coincident_project(self):
        """Create an example project file with coincident data"""
        if not (self.working_dir / self.uo_project).exists():
            self._run_command(f"uo create -p {self.uo_project} -C")
        else:
            print(f"Project {self.uo_project} already exists, skipping creation")

    def create_example_diverse_project(self):
        """Create an example project file with diverse data"""
        if not (self.working_dir / self.uo_project).exists():
            self._run_command(f"uo create -p {self.uo_project} -D")
        else:
            print(f"Project {self.uo_project} already exists, skipping creation")

    def create_scenarios(self, feature_file):
        """Create a scenario file for each mapper file"""
        self._run_command(f"uo create -s {self.uo_project}/{feature_file}")

    def create_reopt_scenario(self, feature_file, baseline_scenario):
        """Create a scenario file for REopt assumptions based on the baseline scenario"""
        self._run_command(f"uo create -f {self.uo_project}/{feature_file} -r {self.uo_project}/{baseline_scenario}")

    def run(self, feature_file, scenario_name):
        self._run_command(f"uo run -f {self.uo_project}/{feature_file} -s {self.uo_project}/{scenario_name}")

    def run_des(self, des_folder_path, start_time=None, stop_time=None, step_size=None):
        """Run uo_des CLI command, which comes from the GMT. This requires Docker to run.

        args:
            des_folder_path (str): Path to the folder containing Districts/DistrictEnergySystem.mo
            start_time (int): Start time of the simulation in seconds. Default is None, which defaults to simulation default.
            stop_time (int): Stop time of the simulation in seconds. Default is None, which defaults to simulation default.
            step_size (int): Step size of the simulation in seconds. Default is None, which defaults to simulation default.

        Note: The modelica file to run has to be called DistrictEnergySystem.mo and in the Districts subfolder.
        """
        # construct the string to run the command, if there is no start_time, stop_time, or step_size then leave out
        # the argument
        if start_time is None:
            start_time = ""
        else:
            start_time = f"--start_time {start_time}"
        if stop_time is None:
            stop_time = ""
        else:
            stop_time = f"--stop_time {stop_time}"
        if step_size is None:
            step_size = ""
        else:
            step_size = f"--step_size {step_size}"

        self._run_command(f"uo_des run-model {des_folder_path} {start_time} {stop_time} {step_size}")

    def info(self):
        print(f"Template path: {self.template_dir}")
        print(f"Working dir: {self.working_dir}")
        print(f"UO project: {self.uo_project}")
        print(f"Log file: {self.log_file}")
        self._run_command("uo -h")

    def process_scenario(self, feature_file, scenario_name):
        # -d is for the default settings and needs to be used (most of the time)
        self._run_command(f"uo process -d -f {self.uo_project}/{feature_file} -s {self.uo_project}/{scenario_name}")

    def process_reopt_scenario(self, feature_file, scenario_name, individual_features=False):
        # In UO, the -r flag is used for the aggregated load analysis, whereas
        # the -e flag if for (e)ach individual feature.
        if not individual_features:
            self._run_command(f"uo process -r -f {self.uo_project}/{feature_file} -s {self.uo_project}/{scenario_name}")
        else:
            self._run_command(f"uo process -e -f {self.uo_project}/{feature_file} -s {self.uo_project}/{scenario_name}")

    def visualize_scenario(self, feature_file, scenario_name):
        self._run_command(f"uo visualize -f {self.uo_project}/{feature_file} -s {self.uo_project}/{scenario_name}")

    def visualize_feature(self, feature_file):
        # -d is for the default settings
        self._run_command(f"uo visualize -f {self.uo_project}/{feature_file}")

        # for some reason, the uo cli doesn't copy over the scenarioData.js file
        if (self.working_dir / self.uo_project / "run" / "scenarioData.js").exists():
            shutil.copy(
                self.working_dir / self.uo_project / "run" / "scenarioData.js",
                self.working_dir / self.uo_project / "visualization" / "scenarioData.js",
            )

    def set_number_parallel(self, num):
        data = None
        with open(self.working_dir / self.uo_project / "runner.conf") as f:
            data = json.load(f)
            data["num_parallel"] = num

        with open(self.working_dir / self.uo_project / "runner.conf", "w") as f:
            json.dump(data, f, indent=2)

    def replace_weather_file_in_mapper(self, mapper_file, weather_file_name, climate_zone):
        """Replace the weather file in the mapper file with the given weather file name"""
        mapper_filepath = self.working_dir / self.uo_project / "mappers" / mapper_file
        if not mapper_filepath.exists():
            raise Exception(f"Mapper file {mapper_filepath} does not exist")

        # verify that the weather_file exists in the weather path
        if not (self.working_dir / self.uo_project / "weather" / f"{weather_file_name}.epw").exists():
            raise Exception(f"Weather file {weather_file_name}.epw does not exist in the weather path")
        if not (self.working_dir / self.uo_project / "weather" / f"{weather_file_name}.ddy").exists():
            raise Exception(f"Weather file {weather_file_name}.ddy does not exist in the weather path")
        if not (self.working_dir / self.uo_project / "weather" / f"{weather_file_name}.stat").exists():
            raise Exception(f"Weather file {weather_file_name}.stat does not exist in the weather path")

        with open(mapper_filepath) as f:
            data = json.load(f)
            # find the step that has "ChangeBuildingLocation"
            for step in data["steps"]:
                if step["measure_dir_name"] == "ChangeBuildingLocation":
                    step["arguments"]["weather_file_name"] = f"{weather_file_name}.epw"
                    step["arguments"]["climate_zone"] = climate_zone

        with open(mapper_filepath, "w") as f:
            json.dump(data, f, indent=2)

    def enable_measures_in_mapper(self, mapper_file, measure_names):
        """Simple string replacement method to enable measures"""

    def copy_over_weather(self):
        """Copy over the weather file from the example project"""
        src = self.template_dir / "weather"
        files = os.listdir(src)

        print("copying over weather files")
        for file in files:
            if file == ".DS_Store":
                continue
            dest = self.working_dir / self.uo_project / "weather" / file
            # print(f"copying weather {src / file} to {dest}")
            shutil.copy2(src / file, dest)<|MERGE_RESOLUTION|>--- conflicted
+++ resolved
@@ -28,13 +28,10 @@
         self.project_path = self.working_dir / self.uo_project
         self.log_file = self.working_dir / f"{uo_project}.log"
 
-<<<<<<< HEAD
-=======
         # self.uo_version = "0.9.3"
         # self.uo_version = "0.11.1"
         # self.uo_version = "0.13.0"
         # self.uo_version = "0.14.0"
->>>>>>> b1ba4848
         self.uo_version = "1.0.1"
 
         # if windows, then the path is different
@@ -51,12 +48,6 @@
                 log.write(f"Running command: {command}\n")
                 new_env = os.environ.copy()
                 # These env vars come directly from the ~/.env_uo.sh file. Update if a new version is installed. The .env_uo.sh
-<<<<<<< HEAD
-                # file is created by calling /Applications/URBANoptCLI_1.0..3/setup-env.sh
-                new_env["GEM_HOME"] = f"{self.uo_directory}/gems/ruby/3.2.0"
-                new_env["GEM_PATH"] = f"{self.uo_directory}/gems/ruby/3.2.0"
-                new_env["PATH"] = f"{self.uo_directory}/ruby/bin:{self.uo_directory}/gems/ruby/3.2.0/bin:{os.environ['PATH']}"
-=======
                 # file is created by calling /Applications/URBANoptCLI_X.Y.Z/setup-env.sh
                 ruby_base_version = "3.2.0"
                 miniconda_base_version = "24.9.2-0"
@@ -66,7 +57,6 @@
                 new_env["PATH"] = (
                     f"{self.uo_directory}/ruby/bin:{self.uo_directory}/gems/ruby/{ruby_base_version}/bin:${self.uo_directory}/gems/ruby/{ruby_base_version}/gems/{self.uo_directory}/example_files/python_deps/Miniconda-{miniconda_base_version}/bin:{os.environ['PATH']}"
                 )
->>>>>>> b1ba4848
                 new_env["RUBYLIB"] = f"{self.uo_directory}/OpenStudio/Ruby"
                 new_env["RUBY_DLL_PATH"] = f"{self.uo_directory}/OpenStudio/Ruby"
                 # For REopt
